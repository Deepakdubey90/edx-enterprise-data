--- conflicted
+++ resolved
@@ -30,12 +30,7 @@
     """
     authentication_classes = (JwtAuthentication,)
     pagination_class = DefaultPagination
-<<<<<<< HEAD
-    permission_classes = (IsStaffOrEnterpriseUser,)
-=======
     permission_classes = (HasDataAPIDjangoGroupAccess,)
-    CONSENT_GRANTED_FILTER = 'consent_granted'
->>>>>>> 2896272a
 
     def ensure_data_exists(self, request, data, error_message=None):
         """
